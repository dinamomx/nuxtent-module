import { join } from 'path'
import { readdirSync, statSync } from 'fs'

import prepPage from './page'

const { max, min } = Math

const globAndApply = (dirPath, fileStore, applyFn, nestedPath = '/') => {
  const stats = readdirSync(dirPath).reverse() // posts more useful in reverse order
  stats.forEach((stat, index) => {
    const statPath = join(dirPath, stat)
    if (statSync(statPath).isFile()) {
      const fileData = { index, fileName: stat, section: nestedPath }
      applyFn(fileData, fileStore)
    } else {
      globAndApply(statPath, fileStore, applyFn, join(nestedPath, stat))
    }
  })
  return fileStore
}

export default function createDatabase(contentDir, dirName, dirOpts, isDev) {
  const dirPath = join(contentDir, dirName)

  const pagesMap = globAndApply(
    dirPath,
    new Map(),
    ({ index, fileName, section }, store) => {
      const filePath = join(contentDir, dirName, section, fileName)
      const meta = { index, fileName, section, dirName, filePath }
      const lazyPage = prepPage(meta, dirOpts, isDev)
      store.set(lazyPage.permalink, lazyPage)
    }
  )

  if (dirOpts.breadcrumbs === true) {
    const target = dirOpts.page
      .split('/')
      .slice(0, -1)
      .join('/')
    for (const page of pagesMap.values()) {
      const hops = page.permalink.substr(target.length + 1).split('/')
      const breadcrumbs = []
      for (let i = 0; i < hops.length; i++) {
        let crumb = target
        for (let j = 0; j < i; j++) {
          crumb += '/' + hops[j]
        }
        if (crumb !== target) {
          breadcrumbs.push({
            frontMatter: pagesMap.get(crumb).attributes,
            permalink: crumb
          })
        }
      }
      if (breadcrumbs.length > 0) {
        const attributes = {
          ...pagesMap.get(page.permalink).attributes,
          ...{ breadcrumbs }
        }
        const pageWithBreadcrumbs = {
          ...pagesMap.get(page.permalink),
          attributes
        }
        pagesMap.set(page.permalink, pageWithBreadcrumbs)
      }
    }
  }
<<<<<<< HEAD
=======

>>>>>>> 37090799
  const pagesArr = [...pagesMap.values()]

  return {
    exists(permalink) {
      return pagesMap.has(permalink)
    },

    find(permalink, query) {
      return pagesMap.get(permalink).create(query)
    },

    findOnly(onlyArg, query) {
      if (typeof onlyArg === 'string') {
        onlyArg = onlyArg.split(',')
      }

      const [startIndex, endIndex] = onlyArg
      let currIndex = max(0, parseInt(startIndex))
      const finalIndex =
        endIndex !== undefined
          ? min(parseInt(endIndex), pagesArr.length - 1)
          : null

      if (!finalIndex) {
        return pagesArr[currIndex].create(query)
      }

      const pages = []
      if (finalIndex) {
        while (currIndex <= finalIndex) {
          pages.push(pagesArr[currIndex])
          currIndex++
        }
      }

      return pages.map(page => page.create(query))
    },

    findBetween(betweenStr, query) {
      const { findOnly } = this
      const [currPermalink, numStr1, numStr2] = betweenStr.split(',')

      if (!pagesMap.has(currPermalink)) {
        return []
      }

      const currPage = pagesMap.get(currPermalink).create(query)
      const { index } = currPage.meta
      const total = pagesArr.length - 1

      const num1 = parseInt(numStr1 || 0)
      const num2 = numStr2 !== undefined ? parseInt(numStr2) : null

      if (num1 === 0 && num2 === 0) {
        return [currPage]
      }

      let beforeRange
      if (num1 === 0) {
        beforeRange = []
      } else {
        beforeRange = [max(0, index - num1), max(min(index - 1, total), 0)]
      }

      let afterRange
      if (num2 === 0 || (!num2 && num1 === 0)) {
        afterRange = []
      } else {
        afterRange = [min(index + 1, total), min(index + (num2 || num1), total)]
      }

      const beforePages = findOnly(beforeRange, query)
      const afterPages = findOnly(afterRange, query)

      return [currPage, beforePages, afterPages]
    },

    findAll(query) {
      return pagesArr.map(page => page.create(query))
    }
  }
}<|MERGE_RESOLUTION|>--- conflicted
+++ resolved
@@ -66,10 +66,7 @@
       }
     }
   }
-<<<<<<< HEAD
-=======
 
->>>>>>> 37090799
   const pagesArr = [...pagesMap.values()]
 
   return {
